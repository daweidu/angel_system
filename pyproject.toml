--- conflicted
+++ resolved
@@ -18,11 +18,7 @@
 transitions = "^0.8.11"
 timm = "^0.5.4"
 einops = "^0.4.1"
-<<<<<<< HEAD
-psycopg2 = "^2.9.3"
-=======
 pynput = "^1.7.6"
->>>>>>> 6cfaa67b
 
 [tool.poetry.dev-dependencies]
 ipython = "^8.0.1"
