cmake_minimum_required( VERSION 3.5 )
project( angel_msgs )

# Default to C++14
if( NOT CMAKE_CXX_STANDARD )
  set( CMAKE_CXX_STANDARD 14 )
endif()

if( CMAKE_COMPILER_IS_GNUCXX OR CMAKE_CXX_COMPILER_ID MATCHES "Clang" )
  add_compile_options( -Wall -Wextra -Wpedantic )
endif()

# find dependencies
find_package( ament_cmake REQUIRED )
# uncomment the following section in order to fill in
# further dependencies manually.
# find_package(<dependency> REQUIRED)
find_package( rosidl_default_generators REQUIRED )
find_package( builtin_interfaces REQUIRED )
find_package( std_msgs REQUIRED )
find_package( geometry_msgs REQUIRED )
find_package( shape_msgs REQUIRED )
find_package( vision_msgs REQUIRED )

set( message_files
  msg/ActivityDetection.msg
  msg/AruiObject3d.msg
  msg/AruiUpdate.msg
  msg/AruiUserNotification.msg
<<<<<<< HEAD
  msg/HandJointPose.msg
  msg/HandJointPosesUpdate.msg
=======
  msg/HeadsetAudioData.msg
>>>>>>> ef9cf033
  msg/HeadsetPoseData.msg
  msg/ObjectDetection2d.msg
  msg/ObjectDetection2dSet.msg
  msg/ObjectDetection3dSet.msg
  msg/SpatialMesh.msg
  msg/TaskGraph.msg
  msg/TaskItem.msg
  msg/TaskNode.msg
  msg/TaskUpdate.msg
  )
set( service_files
  srv/QueryAllObjects3d.srv
  srv/QueryTaskGraph.srv
  )
rosidl_generate_interfaces( ${PROJECT_NAME} ${message_files} ${service_files}
  DEPENDENCIES builtin_interfaces std_msgs geometry_msgs shape_msgs vision_msgs
  )

if( BUILD_TESTING )
  find_package( ament_lint_auto REQUIRED )
  # the following line skips the linter which checks for copyrights
  # uncomment the line when a copyright and license is not present in all source files
  #set(ament_cmake_copyright_FOUND TRUE)
  # the following line skips cpplint (only works in a git repo)
  # uncomment the line when this package is not in a git repo
  #set(ament_cmake_cpplint_FOUND TRUE)
  ament_lint_auto_find_test_dependencies()
endif()

ament_package()<|MERGE_RESOLUTION|>--- conflicted
+++ resolved
@@ -27,12 +27,9 @@
   msg/AruiObject3d.msg
   msg/AruiUpdate.msg
   msg/AruiUserNotification.msg
-<<<<<<< HEAD
   msg/HandJointPose.msg
   msg/HandJointPosesUpdate.msg
-=======
   msg/HeadsetAudioData.msg
->>>>>>> ef9cf033
   msg/HeadsetPoseData.msg
   msg/ObjectDetection2d.msg
   msg/ObjectDetection2dSet.msg
